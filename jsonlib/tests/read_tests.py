--- conflicted
+++ resolved
@@ -203,19 +203,10 @@
 		self.r (u'["\U0001d11e"]'.encode ('utf-8'), [u'\U0001d11e'])
 		
 	def test_invalid_characters (self):
-<<<<<<< HEAD
-		def ar (*args, **kwargs):
-			self.assertRaises (errors.ReadError, read, *args,
-			                   **kwargs)
-		for char in map (unichr, range (0x20)):
-			ar (u'"%s"' % char)
-			
-=======
 		self.e (u'["\u0001"]', 1, 3, 2, "Unexpected U+0001.")
 		self.e (u'["\u0002"]', 1, 3, 2, "Unexpected U+0002.")
 		self.e (u'["\u001F"]', 1, 3, 2, "Unexpected U+001F.")
 		
->>>>>>> b46412f5
 class ReadArrayTests (TestCase):
 	def test_empty_array (self):
 		self.r ('[]', [])
