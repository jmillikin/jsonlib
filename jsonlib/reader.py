--- conflicted
+++ resolved
@@ -8,15 +8,9 @@
 import struct
 import sys
 
-<<<<<<< HEAD
 from jsonlib.util import memoized, chunk, KEYWORDS
 from jsonlib.StateMachine import StateMachine, PUSH, POP
-from jsonlib import errors
-=======
-from .util import memoized, chunk, KEYWORDS
-from .StateMachine import StateMachine, PUSH, POP
-from .errors import ReadError
->>>>>>> b46412f5
+from jsonlib.errors import ReadError
 
 __all__ = ['read']
 
